"""Various utilities using the geoprobe format api's
07/2009"""

import numpy as np

from volume import volume
from horizon import horizon
<<<<<<< HEAD
=======

#Functions that were formerly in this file...
from common import array2geotiff, points2strikeDip, fitPlane, normal2SD
>>>>>>> 0c0677a8

def extractWindow(hor, vol, upper=0, lower=None, offset=0, region=None):
    """Extracts a window around a horizion out of a geoprobe volume
    Input:
        hor: a geoprobe horizion object or horizion filename
        vol: a geoprobe volume object or volume filename
        upper: (default, 0) upper window interval around horizion
        lower: (default, upper) lower window interval around horizion
        offset: (default, 0) amount (in voxels) to offset the horizion by along the Z-axis
        region: (default, full extent of horizion) sub-region to use instead of full extent
    Output:
        returns a numpy volume "flattened" along the horizion
    """
    # If the lower window isn't specified, assume it's equal to the upper window
    if lower == None: lower=upper

    # If filenames are input instead of volume/horizion objects, create the objects
    if type(hor) == type('String'):
        hor = horizon(hor)
    if type(vol) == type('String'):
        vol = volume(vol)

    #Gah, changed the way hor.grid works... Should probably change it back
    depth = hor.grid.filled().T 

    # If extents are not set, use the full extent of the horizion (assumes horizion is smaller than volume)
    if region == None: 
        xmin, xmax, ymin, ymax = hor.xmin, hor.xmax, hor.ymin, hor.ymax
    else:
        xmin, xmax, ymin, ymax = region

    #-- Select region of overlap between volume and horizon
    # Convert region to volume indicies
    xstart, ystart = xmin - vol.xmin, ymin - vol.ymin
    xstop, ystop = xmax - vol.xmin, ymax - vol.ymin
    # Select only the volume data within the region of interest
    data = vol.data[xstart:xstop, ystart:ystop, :]

    # Convert region to horizion grid indicies
    xstart, ystart = xmin - hor.xmin, ymin - hor.ymin
    xstop, ystop = xmax - hor.xmin, ymax - hor.ymin
    # Select only the volume data within the region of interest
    depth = depth[xstart:xstop, ystart:ystop]

    nx,ny,nz = data.shape
    
    # convert z coords of horizion to volume indexes
    nodata = depth != hor.nodata
    depth[nodata] -= vol.zmin
    depth[nodata] /= abs(vol.dz)
    depth = depth.astype(np.int)

    # Using fancy indexing to do this uses tons of memory...
    # As it turns out, simple iteration is much, much more memory efficient, and almost as fast
    window_size = upper + lower + 1
    subVolume = np.zeros((nx,ny,window_size), dtype=np.uint8)
    for i in xrange(nx):
        for j in xrange(ny):
            if depth[i,j] != hor.nodata:
                # Where are we in data indicies
                z = depth[i,j] + offset
                top = z - upper 
                bottom = z + lower + 1

                # Be careful to extract the right vertical region in cases where the 
                # window goes outside the data bounds (find region of overlap)
                data_top = max([top, 0]) 
                data_bottom = min([bottom, nz]) 
                window_top = max([0, window_size - bottom])
                window_bottom = min([window_size, nz - top])

                # Extract the window out of data and store it in subVolume
                subVolume[i,j,window_top:window_bottom] = data[i,j,data_top:data_bottom]

    return subVolume.squeeze()


def coherence(data, window=(0.3, 0.3, 2.0)):
    """Calculates a coherence volume from a 3D numpy array using a
    gaussian-shaped moving window. This method of calculating coherence 
    implicitly assumes that the array consistsof perodic data with a 
    mean of 0. If the data consists of 8-bit values, it will be 
    converted to 16-bit to avoid overflow (and centered on 0, if the 
    data are unsigned integers)
    Input:
        data: Input data (a 3d numpy array)
        window: A tuple of (xlength, ylength, zlength) describing the
                size of the gaussian window. Fractional values _are_
                allowed.
    """
    from scipy import ndimage
    # To avoid overflow, if we're dealing with an 8-bit array, convert it to 16-bit
    if data.dtype == np.uint8:
        data = data.astype(np.int16) - 127
    elif data.dtype == np.int8:
        data = data.astype(np.int16)
    ndimage.gaussian_filter(data, window, output=data, mode='constant', cval=0)
    data = np.sqrt(data)
    return data

def wiggle(x, origin=0, posFill='black', negFill=None, lineColor='black', resampleRatio=10, rescale=False):
    """Plots a "wiggle" trace
    Input:
        x: input data (1D numpy array)
        origin: (default, 0) value to fill above or below (float)
        posFill: (default, black) color to fill positive wiggles with (string or None)
        negFill: (default, None) color to fill negative wiggles with (string or None)
        lineColor: (default, black) color of wiggle trace (string or None)
        resampleRatio: (default, 10) factor to resample traces by before plotting (1 = raw data) (float)
    Output:
        a matplotlib plot on the current axes
    """
    from matplotlib import pyplot as plt
    from scipy.signal import cspline1d, cspline1d_eval

    # Rescale so that x ranges from -1 to 1
    if rescale:
        x = x.astype(np.float)
        x -= x.min()
        x /= x.ptp()
        x *= 2
        x -= 1

    # Interpolate at 10x the previous density
    y = np.arange(0,x.size,1)
    newy = np.arange(0,x.size,1/float(resampleRatio))
    cj = cspline1d(x)
    interpX = cspline1d_eval(cj,newy) #,dx=1,x0=0
    if origin == None: origin = interpX.mean()

    # Plot
    if posFill is not None: 
        plt.fill_betweenx(newy,interpX,origin,where=interpX>origin,hold=True,facecolor=posFill)
    if negFill is not None:
        plt.fill_betweenx(newy,interpX,origin,where=interpX<origin,hold=True,facecolor=negFill)
    if lineColor is not None:
        plt.plot(interpX,newy,color=lineColor,hold=True)

def wiggles(grid, wiggleInterval=10, overlap=0.7, posFill='black', negFill=None, lineColor='black', 
        rescale=True, extent=None):
    """Plots a series of "wiggle" traces based on a grid
    Input:
        x: input data (2D numpy array)
        wiggleInterval: (default, 10) Plot 'wiggles' every wiggleInterval traces
        overlap: (default, 0.7) amount to overlap 'wiggles' by (1.0 = scaled to wiggleInterval)
        posFill: (default, black) color to fill positive wiggles with (string or None)
        negFill: (default, None) color to fill negative wiggles with (string or None)
        lineColor: (default, black) color of wiggle trace (string or None)
        resampleRatio: (default, 10) factor to resample traces by before plotting (1 = raw data) (float)
    Output:
        a matplotlib plot on the current axes
    """
    from matplotlib import pyplot as plt

    # Rescale so that the grid ranges from -1 to 1
    if rescale:
        grid = grid.astype(np.float)
        grid -= grid.min()
        grid /= grid.ptp()
        grid *= 2
        grid -= 1

    # TODO: Finish this!! add support for plotting with proper coords...
    if extent is None:
        xmin, ymin = 0, 0
        xmax, ymax = grid.shape

    ny,nx = grid.shape
    for i in range(wiggleInterval//2, nx, wiggleInterval):
        x = overlap * wiggleInterval/2 * grid[:,i]
        wiggle(x+i,i,posFill,negFill,lineColor)


def roseDiagram(data, nbins=30, bidirectional=True, title='North'):
    """Plots a circular histogram or "rose diagram"
    Input: 
        data: A list or 1D array of orientation data that the histogram 
            will be made from. The data should be an in degrees clockwise
            from north.
        nbins (default: 30): The number of bins in the histogram
        bidirectional (default: True): Whether or not to treat the input data
            as bi-directional. (i.e. if True, the rose diagram will be 
            symmetric)
        title (default: 'North'): The title of the plot
    """
    # TODO: This needs to pass kwargs on to the plotting routines
    # TODO: (also, take the title parameter out) 
    # TODO: (or just remove this function entirely? It shouldn't really be here)
    from matplotlib import pyplot as plt
    data = np.asarray(data)
    n = data.size

    if bidirectional:
        # Rather than doing some sort of fancy binning, just
        #  "double" the data with the complimentary end (+180)
        data = np.append(data, data+180)
        data[data>360] -= 360

    # Rotate the data so that north will plot at the top (90deg, in polar space)
    data = 90-data
    data[data<0] += 360

    # Make a figure with polar axes
    fig = plt.figure()
    ax = fig.add_axes([0.1, 0.1, 0.8, 0.7], polar=True, axisbg='#d5de9c')

    # Change the labeling so that north is at the top
    plt.thetagrids(range(0,360,45), ['90','45','0','315','270','225','180','135'])

    # Plot a histogram on the polar axes
    data = np.radians(data)
    plt.hist(data, bins=nbins, axes=ax)
    plt.title(title + '\nn=%i'%n)

<|MERGE_RESOLUTION|>--- conflicted
+++ resolved
@@ -5,12 +5,9 @@
 
 from volume import volume
 from horizon import horizon
-<<<<<<< HEAD
-=======
 
 #Functions that were formerly in this file...
 from common import array2geotiff, points2strikeDip, fitPlane, normal2SD
->>>>>>> 0c0677a8
 
 def extractWindow(hor, vol, upper=0, lower=None, offset=0, region=None):
     """Extracts a window around a horizion out of a geoprobe volume
