import numpy as np
import struct

#-- Imports from local files --------------------------------------
from volume import volume
from common import BinaryFile, array2geotiff

class horizon(object):
    """Reads a geoprobe horizon from disk.

    horizon.x, horizon.y, and horizon.z are the x,y, and z coordinates
    stored in the horizon file (in model coordinates, i.e. inline/crossline).  

    horizon.grid is a 2d numpy array of the z-values in the horizon filled
    with horizon.nodata in regions where there aren't any z-values

    horizon.{x,y,z}min and horizon.{x,y,z}max are the min's and max's 
    of horizon.grid
    """
    def __init__(self, input):
        """Takes either a filename or a numpy array"""

        if type(input) == type('String'):
            self._readHorizon(input)    
        else:
            # For the moment, just assume it's a numpy array
            # Possibly pass a list of recarrays for lines?
            raise TypeError('Only reading is suppored at this time.  Input must be a valid file name')

        # For gridding:
        self.nodata = -9999

        # Read horizon and initalize various properties
        self.xmin = self.x.min()
        self.ymin = self.y.min()
        self.zmin = self.z.min()
        self.xmax = self.x.max()
        self.ymax = self.y.max()
        self.zmax = self.z.max()
        # Need to make dx, dy, and dz properties... 
        # How do we determine spacing without a volume?
        #    d = np.abs(np.diff(self.x)); np.mean(d[d!=0]) (ideally, mode)?

    def _readHorizon(self,filename):
        self._file = HorizonFile(filename, 'r')

        self._header = self._file.readHeader()
        if self._header == "#GeoProbe Horizon V2.0 ascii\n":
            raise TypeError('Ascii horizons not currently supported')
        elif self._header != "#GeoProbe Horizon V2.0 binary\n":
            raise TypeError('This does not appear to be a valid geoprobe horizon')
        self.data = self._file.readAll()

    @property
    def numpoints(self):
        return self.data.size

    #-- x,y,z properties -------------------------------------------------------
    def _get_coord(self, name):
        return self.data[name]
    def _set_coord(self, name, value):
        self.data[name] = value
    x = property(lambda self: self._get_coord('x'),
            lambda self, value: self._set_coord('x', value),
            'X-coordinates of all points stored in the horizon')
    y = property(lambda self: self._get_coord('y'),
            lambda self, value: self._set_coord('y', value),
            'Y-coordinates of all points stored in the horizon')
    z = property(lambda self: self._get_coord('z'),
            lambda self, value: self._set_coord('z', value),
            'Z-coordinates of all points stored in the horizon')
    #---------------------------------------------------------------------------

    #-- Grid Property ---------------------------------------------------------
    def _get_grid(self):
        """An nx by ny numpy array (dtype=float32) of the z values contained
        in the horizon file"""
        try:
            return self._grid
        except AttributeError:
            x, y, z = self.x, self.y, self.z
            grid = np.ma.masked_all((y.ptp() + 1, x.ptp() +1 ), dtype=np.float32)
            grid.fill_value = self.nodata
            I = np.array(x - x.min(), dtype=np.int)
            J = np.array(y - y.min(), dtype=np.int)
            grid[J,I] = z
            self._grid = grid
            return self._grid
    def _set_grid(self, value):
        self._grid = value
    grid = property(_get_grid, _set_grid)
    #--------------------------------------------------------------------------

    def strikeDip(self, vol=None, velocity=None, independent='z'):
        """
        Returns a strike and dip of the horizon following the Right-hand-rule. 
        Input:
            vol (optional): A geoprobe volume object
                If specified, the x, y, and z units will be converted
                to world units based on the volume's header.
            velocity (optional): Velocity in meters/second
                If specified, the z units will be converted from time
                into depth using the velocity given.  Assumes the z
                units are milliseconds!!
        independent (optional): Independent variable to use when 
                fitting the plane. Defaults to 'z', as most horizons
                are assumed to be closer to horizontal than vertical
                Set to None to choose the best option (slower) or 'x'
                or 'y' when fitting near-vertical horizons.
        Output:
            strike, dip
        """
        return utilities.points2strikeDip(self.x, self.y, self.z, 
                                          vol=vol, velocity=velocity, 
                                          independent=independent)

    def toGeotiff(self, filename, vol=None, nodata=None, zscale=None):
        """
        Create and write a geotiff file from the geoprobe horizon object.
        The Z values in the output tiff will be stored as 32bit floats.
        Input:
            filename:  Output filename
            vol (optional): A geoprobe volume object or path to a geoprobe volume file. 
                If vol is specified, the geotiff will be georeferenced based on the
                data in the volume header (and will therefore be in same projection
                as the volume's world coordinates).  Otherwise the geotiff is created
                using the model coordinates stored in the geoprobe horizon file.
            nodata (default=self.nodata (-9999)): Value to use for NoData.
            zscale (optional): Scaling factor to use for the Z-values.  If vol is
                specified, and vol.dz is negative, this defaults to -1.  Otherwise
                this defaults to 1.
        """
        if vol is not None:
            if type(vol) == type('string'): 
                vol = volume(vol)
            Xoffset, Yoffset = vol.model2world(self.xmin, self.ymin)
            transform = vol
        else:
            Xoffset, Yoffset = 0,0
            transform = None

        if nodata==None: 
            nodata = self.nodata

        # Zscale is not 1 by default, as I want the default to be set by vol.dz 
        # and any specified value to override the default
        if zscale is None:
            if vol is None: zscale = 1
            elif vol.dz > 0: zscale = 1
            elif vol.dz < 0: zscale = -1

        data = self.grid
        data.fill_value = nodata
        data *= zscale

<<<<<<< HEAD
        utilities.array2geotiff(data.filled(), filename, nodata=nodata, extents=(Xoffset, Yoffset), transform=transform)
=======
        array2geotiff(data, filename, nodata=nodata, extents=(Xoffset, Yoffset), transform=transform)
>>>>>>> 0c0677a8



#-- This is currently very sloppy code... Need to clean up and document
class HorizonFile(BinaryFile):
    """Basic geoprobe horizon binary file format reader

        Disk layout of Geoprobe horizons
          Reverse engineered by JDK, Feb. 2009
        Format descrip:
            1 ascii line w/ version (terminated with newline)
            There are two "sections" in every file. 
            The first section contains x,y,z points making a "filled" surface
                (This is basically a sparse matrix)
            The second section contains lines (manual picks)
            Both section types have a 4 byte header (seems to be >I?)
                The first section (surface) always (?) has a section header 
                value of '\x00\x00\x00\x13' (unpacks to 19)
                The section section (manual picks) contains the number of 
                manually picked lines in the file (packed as >I).
            Subsections
                The first section only has one subsection, a "filled" surface
                    Surface header: (>I) Number of points in the surface
                The second section contains "numlines" subsections containing
                manual picks (lines):
                    Line header: (>4fI) xdir,ydir,zdir,ID,numPoints
            Point Format in all sections: (>4f3B)
                x,y,z,confidence,type,heridity,tileSize
    """
    _sectionHdrFmt = '>I'
    _surfaceHdrFmt = '>I'
    _lineHdrFmt = '>4f'
    _pointFormat = ('>f', '>f', '>f', '>f', '>B', '>B', '>B')
    _pointNames = ('x', 'y', 'z', 'conf', 'type', 'herid', 'tileSize')

    def __init__(self, *args, **kwargs):
        """Accepts the same argument set as a standard python file object"""
        # Initalize the file object as normal
        file.__init__(self, *args, **kwargs)

        # Build a dtype definition 
        self.point_dtype = []
        for name, fmt in zip(self._pointNames, self._pointFormat):
            self.point_dtype.append((name,fmt))

        # Size in Bytes of a point (x,y,z,conf,type,...etc)
        self._pointSize = sum(map(struct.calcsize, self._pointFormat))

    def readHeader(self):
        self.seek(0)
        return self.readline()

    def readPoints(self):
        numPoints = self.readBinary(self._surfaceHdrFmt)
        points = np.fromfile(self, count=numPoints, dtype=self.point_dtype)
        return points

    def readSectionHeader(self):
        return self.readBinary(self._sectionHdrFmt)

    def readLineHeader(self):
        xdir,ydir,zdir,ID = self.readBinary(self._lineHdrFmt)
        return xdir, ydir, zdir, ID

    def readAll(self):
        """
        Reads in the entire horizon file and returns a numpy array with the fields 
        ('x', 'y', 'z', 'conf', 'type', 'herid', 'tileSize') for each point in the 
        horizon.
        """
        # Note: The total number of points in the file is not directly stored 
        #   on disk. Therefore, we must read through the entire file, store 
        #   each section's points in a list, and then create a contigious array
        #   from them.  Using numpy.append is much simpler, but quite slow.

        # Jump to start of file, past header
        self.readHeader() 

        # Read points section
        self.readSectionHeader() # Should always return 19
        self.surface = self.readPoints()
        temp_points = [self.surface]

        # Read lines section
        self.numlines = self.readSectionHeader() 
        for i in xrange(self.numlines):
            lineInfo = self.readLineHeader()
            currentPoints = self.readPoints()
            temp_points.append(currentPoints)

        # Create a single numpy array from the list of arrays (temp_points)
        numpoints = sum(map(np.size, temp_points))
        points = np.zeros(numpoints, dtype=self.point_dtype)
        i = 0
        for item in temp_points:
            points[i : i + item.size] = item
            i += item.size

        return points

    def writeHeader(self):
        header = "#GeoProbe Horizon V2.0 binary\n"
        self.seek(0)
        self.write(header)

    def writePoints(self, points):
        numPoints = points.size
        self.writeBinary(self._surfaceHdrFmt, numPoints)
        points.tofile(self, format=self.point_dtype)

    def writeLineHeader(self, line_hdr):
        self.writeBinary(self._lineHdrFmt, line_hdr)

    def writeSectionHeader(self, sec_hdr):
        self.writeBinary(self._sectionHdrFmt, sec_hdr)

    def writeAll(self):
        self.writeHeader()
        self.writeSectionHeader(19)
        self.writePoints(self.surface)
        self.writeSectionHeader(len(self.lines))
        for (info, line) in self.lines:
            self.writeLineHeader(info)
            self.writePoints(line)


<|MERGE_RESOLUTION|>--- conflicted
+++ resolved
@@ -153,11 +153,7 @@
         data.fill_value = nodata
         data *= zscale
 
-<<<<<<< HEAD
-        utilities.array2geotiff(data.filled(), filename, nodata=nodata, extents=(Xoffset, Yoffset), transform=transform)
-=======
         array2geotiff(data, filename, nodata=nodata, extents=(Xoffset, Yoffset), transform=transform)
->>>>>>> 0c0677a8
 
 
 
